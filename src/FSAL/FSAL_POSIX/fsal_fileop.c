/*
 * vim:expandtab:shiftwidth=8:tabstop=8:
 */

/**
 * \file    fsal_fileop.c
 * \author  $Author: leibovic $
 * \date    $Date: 2006/01/17 14:20:07 $
 * \version $Revision: 1.9 $
 * \brief   Files operations.
 *
 */
#ifdef HAVE_CONFIG_H
#include "config.h"
#endif

#include "fsal.h"
#include "fsal_internal.h"
#include "fsal_convert.h"

/**
 * FSAL_open_byname:
 * Open a regular file for reading/writing its data content.
 *
 * \param dirhandle (input):
 *        Handle of the directory that contain the file to be read/modified.
 * \param filename (input):
 *        Name of the file to be read/modified
 * \param cred (input):
 *        Authentication context for the operation (user,...).
 * \param openflags (input):
 *        Flags that indicates behavior for file opening and access.
 *        This is an inclusive OR of the following values
 *        ( such of them are not compatible) :
 *        - FSAL_O_RDONLY: opening file for reading only.
 *        - FSAL_O_RDWR: opening file for reading and writing.
 *        - FSAL_O_WRONLY: opening file for writting only.
 *        - FSAL_O_APPEND: always write at the end of the file.
 *        - FSAL_O_TRUNC: truncate the file to 0 on opening.
 * \param file_descriptor (output):
 *        The file descriptor to be used for FSAL_read/write operations.
 * \param file_attributes (optionnal input/output):
 *        Post operation attributes.
 *        As input, it defines the attributes that the caller
 *        wants to retrieve (by positioning flags into this structure)
 *        and the output is built considering this input
 *        (it fills the structure according to the flags it contains).
 *
 * \return Major error codes:
 *      - ERR_FSAL_NO_ERROR     (no error)
 *      - ERR_FSAL_ACCESS       (user doesn't have the permissions for opening the file)
 *      - ERR_FSAL_STALE        (filehandle does not address an existing object)
 *      - ERR_FSAL_INVAL        (filehandle does not address a regular file,
 *                               or open flags are conflicting)
 *      - ERR_FSAL_FAULT        (a NULL pointer was passed as mandatory argument)
 *      - Other error codes can be returned :
 *        ERR_FSAL_IO, ...
 */

fsal_status_t POSIXFSAL_open_by_name(posixfsal_handle_t * dirhandle,    /* IN */
                                     fsal_name_t * filename,    /* IN */
                                     posixfsal_op_context_t * p_context,        /* IN */
                                     fsal_openflags_t openflags,        /* IN */
                                     posixfsal_file_t * file_descriptor,        /* OUT */
                                     fsal_attrib_list_t *
                                     file_attributes /* [ IN/OUT ] */ )
{
  fsal_status_t fsal_status;
  posixfsal_handle_t filehandle;

  if(!dirhandle || !filename || !p_context || !file_descriptor)
    Return(ERR_FSAL_FAULT, 0, INDEX_FSAL_open_by_name);

  fsal_status =
      POSIXFSAL_lookup(dirhandle, filename, p_context, &filehandle, file_attributes);
  if(FSAL_IS_ERROR(fsal_status))
    return fsal_status;

  return POSIXFSAL_open(&filehandle, p_context, openflags, file_descriptor,
                        file_attributes);
}

/**
 * FSAL_open:
 * Open a regular file for reading/writing its data content.
 *
 * \param filehandle (input):
 *        Handle of the file to be read/modified.
 * \param cred (input):
 *        Authentication context for the operation (user,...).
 * \param openflags (input):
 *        Flags that indicates behavior for file opening and access.
 *        This is an inclusive OR of the following values
 *        ( such of them are not compatible) : 
 *        - FSAL_O_RDONLY: opening file for reading only.
 *        - FSAL_O_RDWR: opening file for reading and writing.
 *        - FSAL_O_WRONLY: opening file for writting only.
 *        - FSAL_O_APPEND: always write at the end of the file.
 *        - FSAL_O_TRUNC: truncate the file to 0 on opening.
 * \param file_descriptor (output):
 *        The file descriptor to be used for FSAL_read/write operations.
 * \param file_attributes (optionnal input/output):
 *        Post operation attributes.
 *        As input, it defines the attributes that the caller
 *        wants to retrieve (by positioning flags into this structure)
 *        and the output is built considering this input
 *        (it fills the structure according to the flags it contains).
 *
 * \return Major error codes:
 *      - ERR_FSAL_NO_ERROR: no error.
 *      - Another error code if an error occured during this call.
 */
fsal_status_t POSIXFSAL_open(posixfsal_handle_t * p_filehandle, /* IN */
                             posixfsal_op_context_t * p_context,        /* IN */
                             fsal_openflags_t openflags,        /* IN */
                             posixfsal_file_t * p_file_descriptor,      /* OUT */
                             fsal_attrib_list_t * p_file_attributes     /* [ IN/OUT ] */
    )
{

  int rc, errsv;
  fsal_status_t status;

  fsal_path_t fsalpath;
  struct stat buffstat;
#ifdef _FSAL_POSIX_USE_STREAM
  char posix_flags[4];          /* stores r, r+, w, w+, a, or a+ */
#else
  int posix_flags;
#endif

  /* sanity checks.
   * note : file_attributes is optional.
   */
  if(!p_filehandle || !p_context || !p_file_descriptor)
    Return(ERR_FSAL_FAULT, 0, INDEX_FSAL_open);

  status =
      fsal_internal_getPathFromHandle(p_context, p_filehandle, 0, &fsalpath, &buffstat);
  if(FSAL_IS_ERROR(status))
    Return(status.major, status.minor, INDEX_FSAL_open);

  status =
      fsal_internal_testAccess(p_context,
                               (openflags & FSAL_O_RDONLY ? FSAL_R_OK : FSAL_W_OK) |
                               FSAL_OWNER_OK, &buffstat, NULL);
  if(FSAL_IS_ERROR(status))
    Return(status.major, status.minor, INDEX_FSAL_open);

  /* convert fsal open flags to posix open flags */
  rc = fsal2posix_openflags(openflags, &posix_flags);

  /* flags conflicts. */
  if(rc)
    {
      LogEvent(COMPONENT_FSAL, "Invalid/conflicting flags : %#X", openflags);
      Return(rc, 0, INDEX_FSAL_open);
    }

  TakeTokenFSCall();
#ifdef _FSAL_POSIX_USE_STREAM
  p_file_descriptor->p_file = fopen(fsalpath.path, posix_flags);
  errsv = errno;
  ReleaseTokenFSCall();

  if(!(p_file_descriptor->p_file))
    Return(posix2fsal_error(errsv), errsv, INDEX_FSAL_open);
#else
  p_file_descriptor->filefd = open(fsalpath.path, posix_flags);
  errsv = errno;
  ReleaseTokenFSCall();
#endif

  /* set the read-only flag of the file descriptor */
  p_file_descriptor->ro = openflags & FSAL_O_RDONLY;

  /* output attributes */
  if(p_file_attributes)
    {

      status = posix2fsal_attributes(&buffstat, p_file_attributes);

      if(FSAL_IS_ERROR(status))
        {
          FSAL_CLEAR_MASK(p_file_attributes->asked_attributes);
          FSAL_SET_MASK(p_file_attributes->asked_attributes, FSAL_ATTR_RDATTR_ERR);
        }
    }

  Return(ERR_FSAL_NO_ERROR, 0, INDEX_FSAL_open);

}

/**
 * FSAL_read:
 * Perform a read operation on an opened file.
 *
 * \param file_descriptor (input):
 *        The file descriptor returned by FSAL_open.
 * \param seek_descriptor (optional input):
 *        Specifies the position where data is to be read.
 *        If not specified, data will be read at the current position.
 * \param buffer_size (input):
 *        Amount (in bytes) of data to be read.
 * \param buffer (output):
 *        Address where the read data is to be stored in memory.
 * \param read_amount (output):
 *        Pointer to the amount of data (in bytes) that have been read
 *        during this call.
 * \param end_of_file (output):
 *        Pointer to a boolean that indicates whether the end of file
 *        has been reached during this call.
 *
 * \return Major error codes:
 *      - ERR_FSAL_NO_ERROR: no error.
 *      - Another error code if an error occured during this call.
 */
#ifdef _FSAL_POSIX_USE_STREAM
fsal_status_t POSIXFSAL_read(posixfsal_file_t * p_file_descriptor,      /* IN */
                             fsal_seek_t * p_seek_descriptor,   /* [IN] */
                             fsal_size_t buffer_size,   /* IN */
                             caddr_t buffer,    /* OUT */
                             fsal_size_t * p_read_amount,       /* OUT */
                             fsal_boolean_t * p_end_of_file     /* OUT */
    )
{

  size_t i_size;
  size_t nb_read;
  int rc, errsv;

  /* sanity checks. */

  if(!p_file_descriptor || !buffer || !p_read_amount || !p_end_of_file)
    Return(ERR_FSAL_FAULT, 0, INDEX_FSAL_read);

  /** @todo: manage fsal_size_t to size_t convertion */
  i_size = (size_t) buffer_size;

  /* positioning */

  if(p_seek_descriptor)
    {

      switch (p_seek_descriptor->whence)
        {
        case FSAL_SEEK_CUR:
          /* set position plus offset */

          TakeTokenFSCall();
          rc = fseek(p_file_descriptor->p_file, p_seek_descriptor->offset, SEEK_CUR);
          errsv = errno;
          ReleaseTokenFSCall();
          break;

        case FSAL_SEEK_SET:
          /* set absolute position to offset */

          TakeTokenFSCall();
          rc = fseek(p_file_descriptor->p_file, p_seek_descriptor->offset, SEEK_SET);
          errsv = errno;
          ReleaseTokenFSCall();

          break;

        case FSAL_SEEK_END:
          /* set end of file plus offset */

          TakeTokenFSCall();
          rc = fseek(p_file_descriptor->p_file, p_seek_descriptor->offset, SEEK_END);
          errsv = errno;
          ReleaseTokenFSCall();

          break;
        }

      if(rc)
        {

          LogEvent(COMPONENT_FSAL,
                   "Error in posix fseek operation (whence=%s, offset=%lld)",
                   (p_seek_descriptor->whence == FSAL_SEEK_CUR ? "SEEK_CUR" :
                    (p_seek_descriptor->whence == FSAL_SEEK_SET ? "SEEK_SET" :
                     (p_seek_descriptor->whence ==
                      FSAL_SEEK_END ? "SEEK_END" : "ERROR"))),
                   p_seek_descriptor->offset);

          Return(posix2fsal_error(errsv), errsv, INDEX_FSAL_read);
        }

    }

  /* read operation */

  TakeTokenFSCall();

  nb_read = fread(buffer, 1, i_size, p_file_descriptor->p_file);

  ReleaseTokenFSCall();

  /** @todo: manage ssize_t to fsal_size_t convertion */

  if(feof(p_file_descriptor->p_file))
    *p_end_of_file = 1;

  if(nb_read == 0 && ferror(p_file_descriptor->p_file))
    {
      Return(posix2fsal_error(EBADF), EBADF, INDEX_FSAL_read);
    }

  *p_read_amount = nb_read;

  Return(ERR_FSAL_NO_ERROR, 0, INDEX_FSAL_read);

}
#else
fsal_status_t POSIXFSAL_read(posixfsal_file_t * p_file_descriptor,      /* IN */
                             fsal_seek_t * p_seek_descriptor,   /* [IN] */
                             fsal_size_t buffer_size,   /* IN */
                             caddr_t buffer,    /* OUT */
                             fsal_size_t * p_read_amount,       /* OUT */
                             fsal_boolean_t * p_end_of_file     /* OUT */
    )
{

  size_t i_size;
  size_t nb_read;
  int rc, errsv;
  char c;

  /* sanity checks. */
  if(!p_file_descriptor || !buffer || !p_read_amount || !p_end_of_file)
    Return(ERR_FSAL_FAULT, 0, INDEX_FSAL_read);

  /** @todo: manage fsal_size_t to size_t convertion */
  i_size = (size_t) buffer_size;

  /* positioning */

  if(p_seek_descriptor)
    {

      switch (p_seek_descriptor->whence)
        {
        case FSAL_SEEK_CUR:
        case FSAL_SEEK_END:
          /* set position plus offset */

          TakeTokenFSCall();
          rc = lseek(p_file_descriptor->filefd, p_seek_descriptor->offset,
                     p_seek_descriptor->whence);
          errsv = errno;

          if(rc)
            {
              LogEvent(COMPONENT_FSAL,
                       "Error in posix fseek operation (whence=%s, offset=%"PRId64")",
                       (p_seek_descriptor->whence == FSAL_SEEK_CUR ? "SEEK_CUR" :
                        (p_seek_descriptor->whence ==
                         FSAL_SEEK_SET ? "SEEK_SET" : (p_seek_descriptor->whence
                                                       ==
                                                       FSAL_SEEK_END ? "SEEK_END"
                                                       : "ERROR"))),
                       p_seek_descriptor->offset);

              ReleaseTokenFSCall();

              Return(posix2fsal_error(errsv), errsv, INDEX_FSAL_read);
            }

          nb_read = read(p_file_descriptor->filefd, buffer, i_size);

          ReleaseTokenFSCall();
          break;

        case FSAL_SEEK_SET:
          /* set absolute position to offset */

          TakeTokenFSCall();
          nb_read =
              pread(p_file_descriptor->filefd, buffer, i_size, p_seek_descriptor->offset);
          errsv = errno;

          rc = pread(p_file_descriptor->filefd, &c, 1,
                     p_seek_descriptor->offset + i_size);
          if(rc == 0)
            *p_end_of_file = 1;

          ReleaseTokenFSCall();

          break;
        }
    }
  else
    {
      TakeTokenFSCall();

      nb_read = read(p_file_descriptor->filefd, buffer, i_size);

      ReleaseTokenFSCall();
    }

  /** @todo: manage ssize_t to fsal_size_t convertion */
  if(nb_read == -1)
    Return(posix2fsal_error(EBADF), EBADF, INDEX_FSAL_read);

  if(nb_read == 0 && i_size != 0)
    *p_end_of_file = 1;

  *p_read_amount = nb_read;

  Return(ERR_FSAL_NO_ERROR, 0, INDEX_FSAL_read);

}
#endif                          /* _FSAL_POSIX_USE_STREAM */

/**
 * FSAL_write:
 * Perform a write operation on an opened file.
 *
 * \param file_descriptor (input):
 *        The file descriptor returned by FSAL_open.
 * \param seek_descriptor (optional input):
 *        Specifies the position where data is to be written.
 *        If not specified, data will be written at the current position.
 * \param buffer_size (input):
 *        Amount (in bytes) of data to be written.
 * \param buffer (input):
 *        Address in memory of the data to write to file.
 * \param write_amount (output):
 *        Pointer to the amount of data (in bytes) that have been written
 *        during this call.
 *
 * \return Major error codes:
 *      - ERR_FSAL_NO_ERROR: no error.
 *      - Another error code if an error occured during this call.
 */
#ifdef _FSAL_POSIX_USE_STREAM
fsal_status_t POSIXFSAL_write(posixfsal_file_t * p_file_descriptor,     /* IN */
                              fsal_seek_t * p_seek_descriptor,  /* IN */
                              fsal_size_t buffer_size,  /* IN */
                              caddr_t buffer,   /* IN */
                              fsal_size_t * p_write_amount      /* OUT */
    )
{

  size_t nb_written;
  size_t i_size;
  int rc, errsv;

  /* sanity checks. */
  if(!p_file_descriptor || !buffer || !p_write_amount)
    Return(ERR_FSAL_FAULT, 0, INDEX_FSAL_write);

  if(p_file_descriptor->ro)
    Return(ERR_FSAL_PERM, 0, INDEX_FSAL_write);

  /** @todo: manage fsal_size_t to size_t convertion */
  i_size = (size_t) buffer_size;

  /* positioning */

  if(p_seek_descriptor)
    {

      switch (p_seek_descriptor->whence)
        {
        case FSAL_SEEK_CUR:
          /* set position plus offset */

          TakeTokenFSCall();
          rc = fseek(p_file_descriptor->p_file, p_seek_descriptor->offset, SEEK_CUR);
          errsv = errno;
          ReleaseTokenFSCall();
          break;

        case FSAL_SEEK_SET:
          /* set absolute position to offset */

          TakeTokenFSCall();
          rc = fseek(p_file_descriptor->p_file, p_seek_descriptor->offset, SEEK_SET);
          errsv = errno;
          ReleaseTokenFSCall();

          break;

        case FSAL_SEEK_END:
          /* set end of file plus offset */

          TakeTokenFSCall();
          rc = fseek(p_file_descriptor->p_file, p_seek_descriptor->offset, SEEK_END);
          errsv = errno;
          ReleaseTokenFSCall();

          break;
        }

      if(rc)
        {

          LogEvent(COMPONENT_FSAL,
                   "Error in posix fseek operation (whence=%s, offset=%lld)",
                   (p_seek_descriptor->whence == FSAL_SEEK_CUR ? "SEEK_CUR" :
                    (p_seek_descriptor->whence == FSAL_SEEK_SET ? "SEEK_SET" :
                     (p_seek_descriptor->whence ==
                      FSAL_SEEK_END ? "SEEK_END" : "ERROR"))),
                   p_seek_descriptor->offset);

          Return(posix2fsal_error(errsv), errsv, INDEX_FSAL_write);

        }

      LogFullDebug(COMPONENT_FSAL,
                   "Write operation (whence=%s, offset=%lld, size=%lld)",
                   (p_seek_descriptor->whence ==
                    FSAL_SEEK_CUR ? "SEEK_CUR" : (p_seek_descriptor->whence ==
                                                  FSAL_SEEK_SET ? "SEEK_SET"
                                                  : (p_seek_descriptor->whence ==
                                                     FSAL_SEEK_END ? "SEEK_END" :
                                                     "ERROR"))),
                   p_seek_descriptor->offset, buffer_size);

    }

  /* write operation */

  TakeTokenFSCall();

  nb_written = fwrite(buffer, 1, i_size, p_file_descriptor->p_file);

  /* With no flush, uncommited write may occur on 64 bits platforms */
  (void)fflush(p_file_descriptor->p_file);

  ReleaseTokenFSCall();

  /** @todo: manage ssize_t to fsal_size_t convertion */

  if(nb_written <= 0 && ferror(p_file_descriptor->p_file))
    {
      Return(posix2fsal_error(EBADF), EBADF, INDEX_FSAL_write);
    }

  /* set output vars */

  *p_write_amount = (fsal_size_t) nb_written;

  Return(ERR_FSAL_NO_ERROR, 0, INDEX_FSAL_write);

}
#else
fsal_status_t POSIXFSAL_write(posixfsal_file_t * p_file_descriptor,     /* IN */
                              fsal_seek_t * p_seek_descriptor,  /* IN */
                              fsal_size_t buffer_size,  /* IN */
                              caddr_t buffer,   /* IN */
                              fsal_size_t * p_write_amount      /* OUT */
    )
{

  size_t i_size;
  size_t nb_written;
  int rc, errsv;

  /* sanity checks. */
  if(!p_file_descriptor || !buffer || !p_write_amount)
    Return(ERR_FSAL_FAULT, 0, INDEX_FSAL_read);

  /** @todo: manage fsal_size_t to size_t convertion */
  i_size = (size_t) buffer_size;

  /* positioning */

  if(p_seek_descriptor)
    {

      switch (p_seek_descriptor->whence)
        {
        case FSAL_SEEK_CUR:
        case FSAL_SEEK_END:
          /* set position plus offset */

          TakeTokenFSCall();
          rc = lseek(p_file_descriptor->filefd, p_seek_descriptor->offset,
                     p_seek_descriptor->whence);
          errsv = errno;

          if(rc)
            {
              LogEvent(COMPONENT_FSAL,
                       "Error in posix fseek operation (whence=%s, offset=%"PRId64")",
                       (p_seek_descriptor->whence == FSAL_SEEK_CUR ? "SEEK_CUR" :
                        (p_seek_descriptor->whence ==
                         FSAL_SEEK_SET ? "SEEK_SET" : (p_seek_descriptor->whence
                                                       ==
                                                       FSAL_SEEK_END ? "SEEK_END"
                                                       : "ERROR"))),
                       p_seek_descriptor->offset);

              ReleaseTokenFSCall();

              Return(posix2fsal_error(errsv), errsv, INDEX_FSAL_write);
            }

          nb_written = write(p_file_descriptor->filefd, buffer, i_size);

          ReleaseTokenFSCall();
          break;

        case FSAL_SEEK_SET:
          /* set absolute position to offset */

          TakeTokenFSCall();
          nb_written =
              pwrite(p_file_descriptor->filefd, buffer, i_size,
                     p_seek_descriptor->offset);
          errsv = errno;

          ReleaseTokenFSCall();

          break;
        }
    }
  else
    {
      TakeTokenFSCall();

      nb_written = write(p_file_descriptor->filefd, buffer, i_size);

      ReleaseTokenFSCall();
    }

  /** @todo: manage ssize_t to fsal_size_t convertion */
  if(nb_written == -1)
    Return(posix2fsal_error(EBADF), EBADF, INDEX_FSAL_write);

  *p_write_amount = nb_written;

  Return(ERR_FSAL_NO_ERROR, 0, INDEX_FSAL_write);

}

#endif                          /* _FSAL_POSIX_USE_STREAM */

/**
 * FSAL_close:
 * Free the resources allocated by the FSAL_open call.
 *
 * \param file_descriptor (input):
 *        The file descriptor returned by FSAL_open.
 *
 * \return Major error codes:
 *      - ERR_FSAL_NO_ERROR: no error.
 *      - Another error code if an error occured during this call.
 */

fsal_status_t POSIXFSAL_close(posixfsal_file_t * p_file_descriptor      /* IN */
    )
{

  int rc, errsv;

  /* sanity checks. */
  if(!p_file_descriptor)
    Return(ERR_FSAL_FAULT, 0, INDEX_FSAL_close);

  /* call to close */

  TakeTokenFSCall();

#ifdef _FSAL_POSIX_USE_STREAM
  rc = fclose(p_file_descriptor->p_file);
#else
  rc = close(p_file_descriptor->filefd);
#endif

  errsv = errno;

  ReleaseTokenFSCall();

  if(rc)
    Return(posix2fsal_error(errsv), errsv, INDEX_FSAL_close);

  Return(ERR_FSAL_NO_ERROR, 0, INDEX_FSAL_close);

}

/* Some unsupported calls used in FSAL_PROXY, just for permit the ganeshell to compile */
fsal_status_t POSIXFSAL_open_by_fileid(posixfsal_handle_t * filehandle, /* IN */
                                       fsal_u64_t fileid,       /* IN */
                                       posixfsal_op_context_t * p_context,      /* IN */
                                       fsal_openflags_t openflags,      /* IN */
                                       posixfsal_file_t * file_descriptor,      /* OUT */
                                       fsal_attrib_list_t *
                                       file_attributes /* [ IN/OUT ] */ )
{
  Return(ERR_FSAL_NOTSUPP, 0, INDEX_FSAL_open_by_fileid);
}

fsal_status_t POSIXFSAL_close_by_fileid(posixfsal_file_t * file_descriptor /* IN */ ,
                                        fsal_u64_t fileid)
{
  Return(ERR_FSAL_NOTSUPP, 0, INDEX_FSAL_open_by_fileid);
}

unsigned int POSIXFSAL_GetFileno(posixfsal_file_t * pfile)
{
  return pfile->filefd;
}

/**
 * FSAL_sync:
 * This function is used for processing stable writes and COMMIT requests.
 * Calling this function makes sure the changes to a specific file are
 * written to disk rather than kept in memory.
 *
 * \param file_descriptor (input):
 *        The file descriptor returned by FSAL_open.
 *
 * \return Major error codes:
 *      - ERR_FSAL_NO_ERROR: no error.
 *      - Another error code if an error occured during this call.
 */
fsal_status_t POSIXFSAL_sync(posixfsal_file_t * p_file_descriptor       /* IN */)
{
  int rc, errsv;

  /* sanity checks. */
  if(!p_file_descriptor)
    Return(ERR_FSAL_FAULT, 0, INDEX_FSAL_sync);

  /* Flush data. */
  TakeTokenFSCall();
<<<<<<< HEAD
  rc = fsync(p_file_descriptor->p_file);
=======
  rc = fsync(p_file_descriptor->filefd);
>>>>>>> 7d825c78
  errsv = errno;
  ReleaseTokenFSCall();
  
  if(rc)
    {
      LogEvent(COMPONENT_FSAL, "Error in fsync operation");
      Return(posix2fsal_error(errsv), errsv, INDEX_FSAL_sync);
    }

  Return(ERR_FSAL_NO_ERROR, 0, INDEX_FSAL_sync);
}<|MERGE_RESOLUTION|>--- conflicted
+++ resolved
@@ -729,11 +729,7 @@
 
   /* Flush data. */
   TakeTokenFSCall();
-<<<<<<< HEAD
-  rc = fsync(p_file_descriptor->p_file);
-=======
   rc = fsync(p_file_descriptor->filefd);
->>>>>>> 7d825c78
   errsv = errno;
   ReleaseTokenFSCall();
   
