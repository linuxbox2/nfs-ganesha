--- conflicted
+++ resolved
@@ -548,14 +548,11 @@
 	FILE *fp;
 	struct mntent *p_mnt;
 	size_t pathlen, outlen = 0;
-<<<<<<< HEAD
 	char mntdir[MAXPATHLEN + 1];  /* there has got to be a better way... */
 	char fs_spec[MAXPATHLEN + 1];
+#ifdef LINUX
         char hdllib[MAXPATHLEN + 1];
-=======
-	char mntdir[MAXPATHLEN];  /* there has got to be a better way... */
-	char fs_spec[MAXPATHLEN];
->>>>>>> 994cc575
+#endif
         struct vfs_exp_handle_ops *hops = &defops;
 	char type[MAXNAMLEN + 1];
 	int retval = 0;
@@ -662,7 +659,6 @@
         }
 
 #ifdef LINUX
-        char hdllib[MAXPATHLEN];
 	if(fs_specific_has(fs_specific, "handle_lib", hdllib, sizeof(hdllib))) {
                 void *dl;
                 void *sym;
