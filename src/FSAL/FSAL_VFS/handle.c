--- conflicted
+++ resolved
@@ -1101,31 +1101,6 @@
 	return fsalstat(fsal_error, retval);
 }
 
-<<<<<<< HEAD
-/* compare
- * compare two handles.
- * return true for equal, false for anything else
- */
-static bool compare(struct fsal_obj_handle *obj_hdl,
-                      struct fsal_obj_handle *other_hdl)
-{
-	struct vfs_fsal_obj_handle *myself, *other;
-
-	if( !other_hdl)
-		return false;
-	myself = container_of(obj_hdl, struct vfs_fsal_obj_handle, obj_handle);
-	other = container_of(other_hdl, struct vfs_fsal_obj_handle, obj_handle);
-	if((obj_hdl->type != other_hdl->type) ||
-	   (myself->handle->handle_type != other->handle->handle_type) ||
-	   (myself->handle->handle_bytes != other->handle->handle_bytes))
-		return false;
-	return memcmp(myself->handle->handle,
-		      other->handle->handle,
-		      myself->handle->handle_bytes) ? false : true;
-}
-
-=======
->>>>>>> e4257691
 /* file_truncate
  * truncate a file to the size specified.
  * size should really be off_t...
