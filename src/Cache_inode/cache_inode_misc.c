--- conflicted
+++ resolved
@@ -521,71 +521,17 @@
 
     case DIRECTORY:
       LogDebug(COMPONENT_CACHE_INODE,
-<<<<<<< HEAD
-               "cache_inode_new_entry: Adding a DIR_BEGINNING pentry=%p policy=%u",
+               "cache_inode_new_entry: Adding a DIRECTORY pentry=%p policy=%u",
                pentry, policy);
-=======
-               "cache_inode_new_entry: Adding a DIRECTORY pentry = %p",
-               pentry);
->>>>>>> 9a108b11
 
       pentry->object.dir.handle = pfsdata->handle;
 #ifdef _USE_MFSL
       pentry->mobject.handle = pentry->object.dir.handle;
 #endif
 
-<<<<<<< HEAD
-      pentry->object.dir_begin.has_been_readdir = CACHE_INODE_NO;
-      pentry->object.dir_begin.end_of_dir = END_OF_DIR;
-      pentry->object.dir_begin.pdir_cont = NULL;
-      pentry->object.dir_begin.pdir_last = pentry;
-      pentry->object.dir_begin.nbactive = 0;
-      pentry->object.dir_begin.nbdircont = 0;
-      pentry->object.dir_begin.referral = NULL;
-
-      for(i = 0; i < CHILDREN_ARRAY_SIZE; i++)
-        {
-          pentry->object.dir_begin.pdir_data->dir_entries[i].active = INVALID;
-          pentry->object.dir_begin.pdir_data->dir_entries[i].pentry = NULL;
-          FSAL_str2name("", 1, &pentry->object.dir_begin.pdir_data->dir_entries[i].name);
-        }
-
-      break;
-
-    case DIR_CONTINUE:
-      LogDebug(COMPONENT_CACHE_INODE,
-               "cache_inode_new_entry: Adding a DIR_CONTINUE pentry=%p policy=%u",
-               pentry, policy);
-
-      pentry->object.dir_cont.end_of_dir = END_OF_DIR;
-      pentry->object.dir_cont.pdir_cont = NULL; /* The last entry has no next entry */
-      pentry->object.dir_cont.pdir_prev = pentry_dir_prev;
-
-      switch (pentry_dir_prev->internal_md.type)
-        {
-        case DIR_BEGINNING:
-          pentry->object.dir_cont.pdir_begin = pentry_dir_prev;
-          pentry->object.dir_cont.dir_cont_pos = 1;     /* The first after the DIR_BEGINNIG */
-          break;
-
-        case DIR_CONTINUE:
-          pentry->object.dir_cont.pdir_begin =
-              pentry_dir_prev->object.dir_cont.pdir_begin;
-          pentry->object.dir_cont.dir_cont_pos =
-              pentry_dir_prev->object.dir_cont.dir_cont_pos + 1;
-          break;
-
-        default:
-          *pstatus = CACHE_INODE_NOT_A_DIRECTORY;
-          ReleaseToPool(pentry, &pclient->pool_entry);
-
-          /* stat */
-          pclient->stat.func_stats.nb_err_unrecover[CACHE_INODE_NEW_ENTRY] += 1;
-=======
       pentry->object.dir.has_been_readdir = CACHE_INODE_NO;
       pentry->object.dir.nbactive = 0;
       pentry->object.dir.referral = NULL;
->>>>>>> 9a108b11
 
       /* init avl trees */
       avltree_init(&pentry->object.dir.dentries, ci_avl_dir_name_cmp,
@@ -597,7 +543,7 @@
     case SYMBOLIC_LINK:
       LogDebug(COMPONENT_CACHE_INODE,
                "cache_inode_new_entry: Adding a SYMBOLIC_LINK pentry=%p policy=%u",
-               pentry, policy);
+               pentry, policy );
       GetFromPool(pentry->object.symlink, &pclient->pool_entry_symlink,
                   cache_inode_symlink_t);
       if(pentry->object.symlink == NULL)
@@ -610,21 +556,6 @@
 #ifdef _USE_MFSL
       pentry->mobject.handle = pentry->object.symlink->handle;
 #endif
-<<<<<<< HEAD
-=======
-      fsal_status =
-          FSAL_pathcpy(
-	      &pentry->object.symlink->content, &pcreate_arg->link_content);
-      if(FSAL_IS_ERROR(fsal_status))
-        {
-          *pstatus = cache_inode_error_convert(fsal_status);
-          LogDebug(COMPONENT_CACHE_INODE,
-                   "cache_inode_new_entry: FSAL_pathcpy failed");
-          cache_inode_release_symlink(pentry, &pclient->pool_entry_symlink);
-          ReleaseToPool(pentry, &pclient->pool_entry);
-        }
->>>>>>> 9a108b11
-
      if( CACHE_INODE_KEEP_CONTENT( policy ) )
       {  
         fsal_status =
@@ -642,8 +573,8 @@
 
     case SOCKET_FILE:
       LogDebug(COMPONENT_CACHE_INODE,
-               "cache_inode_new_entry: Adding a SOCKET_FILE pentry=%p policy=%u",
-               pentry, policy);
+               "cache_inode_new_entry: Adding a SOCKET_FILE pentry = %p",
+               pentry);
 
       pentry->object.special_obj.handle = pfsdata->handle;
 #ifdef _USE_MFSL
@@ -653,8 +584,8 @@
 
     case FIFO_FILE:
       LogDebug(COMPONENT_CACHE_INODE,
-               "cache_inode_new_entry: Adding a FIFO_FILE pentry=%p policy=%u",
-               pentry, policy);
+               "cache_inode_new_entry: Adding a FIFO_FILE pentry = %p",
+               pentry);
 
       pentry->object.special_obj.handle = pfsdata->handle;
 #ifdef _USE_MFSL
@@ -1234,7 +1165,8 @@
  * @return nothing (void function).
  *
  */
-static void cache_inode_init_attributes(cache_entry_t *pentry, fsal_attrib_list_t *pattr)
+void cache_inode_init_attributes( cache_entry_t       * pentry, 
+                                  fsal_attrib_list_t  * pattr)
 {
   switch (pentry->internal_md.type)
     {
@@ -1697,23 +1629,16 @@
  * Removes directory entry association.  Cache entry is locked.
  *
  * @param pentry [INOUT] entry to be managed
-<<<<<<< HEAD
-=======
  * @param cookie [IN] key of related dirent in pentry sparse avl
  * @param pclient [IN] related pclient
->>>>>>> 9a108b11
  *
  * @return void
  *
  */
-<<<<<<< HEAD
-static void cache_inode_invalidate_related_dirent(cache_entry_t * pentry )
-=======
 void cache_inode_invalidate_related_dirent(
     cache_entry_t * pentry,
     uint64_t cookie,
     cache_inode_client_t * pclient)
->>>>>>> 9a108b11
 {
     struct avltree_node *dirent_node;
     cache_inode_dir_entry_t dirent_key[1], *dirent;
@@ -1765,9 +1690,8 @@
  * @return void
  *
  */
-static void cache_inode_invalidate_related_dirents(
-    cache_entry_t * pentry,
-    cache_inode_client_t * pclient)
+void cache_inode_invalidate_related_dirents(  cache_entry_t        * pentry,
+                                              cache_inode_client_t * pclient)
 {
   cache_inode_parent_entry_t *parent_iter = NULL;
  
@@ -1884,48 +1808,7 @@
     }
 
   /* Clean parent entries */
-<<<<<<< HEAD
-  cache_inode_invalidate_related_dirent(pentry);
-
-  /* If entry is datacached, remove it from the cache */
-  if(pentry->internal_md.type == REGULAR_FILE)
-    {
-      cache_content_status_t cache_content_status;
-
-      if(pentry->object.file.pentry_content != NULL)
-        if(cache_content_release_entry
-           ((cache_content_entry_t *) pentry->object.file.pentry_content,
-            (cache_content_client_t *) pclient->pcontent_client,
-            &cache_content_status) != CACHE_CONTENT_SUCCESS)
-          LogCrit(COMPONENT_CACHE_INODE,
-                  "Could not removed datacached entry for pentry %p", pentry); /** @todo : something is missing here */
-    }
-
-  /* If entry is a DIR_CONTINUE or a DIR_BEGINNING, release pdir_data */
-  if(pentry->internal_md.type == DIR_BEGINNING)
-    {
-      for(i = 0; i < CHILDREN_ARRAY_SIZE; i++)
-        {
-          pentry->object.dir_begin.pdir_data->dir_entries[i].active = INVALID;
-          pentry->object.dir_begin.pdir_data->dir_entries[i].pentry = NULL;
-        }
-      /* Put the pentry back to the pool */
-      ReleaseToPool(pentry->object.dir_begin.pdir_data, &pclient->pool_dir_data);
-    }
-
-  if(pentry->internal_md.type == DIR_CONTINUE)
-    {
-      for(i = 0; i < CHILDREN_ARRAY_SIZE; i++)
-        {
-          pentry->object.dir_cont.pdir_data->dir_entries[i].active = INVALID;
-          pentry->object.dir_cont.pdir_data->dir_entries[i].pentry = NULL;
-        }
-      /* Put the pentry back to the pool */
-      ReleaseToPool(pentry->object.dir_cont.pdir_data, &pclient->pool_dir_data);
-    }
-=======
   cache_inode_invalidate_related_dirents(pentry, pclient);
->>>>>>> 9a108b11
 
   /* use the key to delete the entry */
   if((rc = HashTable_Del(ht, &key, &old_key, &old_value)) != HASHTABLE_SUCCESS)
@@ -1974,8 +1857,6 @@
       parent_iter = parent_iter_next;
     }
 
-<<<<<<< HEAD
-=======
   /* If entry is datacached, remove it from the cache */
   if(pentry->internal_md.type == REGULAR_FILE)
     {
@@ -1996,7 +1877,6 @@
 	cache_inode_invalidate_related_dirents(pentry, pclient);
     }
 
->>>>>>> 9a108b11
   /* Destroy the mutex associated with the pentry */
   cache_inode_mutex_destroy(pentry);
 
@@ -2010,7 +1890,7 @@
 /**
  *
  * cache_inode_release_symlink: release an entry's symlink component, if
- * present.
+ * present
  *
  * releases an allocated symlink component, if any
  *
@@ -2025,10 +1905,11 @@
 {
     assert(pentry);
     assert(pentry->internal_md.type == SYMBOLIC_LINK);
-    if (pentry->object.symlink) {
+    if (pentry->object.symlink)
+     {
         ReleaseToPool(pentry->object.symlink, pool);
         pentry->object.symlink = NULL;
-    }
+     }
 }
 
 /**
@@ -2045,51 +1926,55 @@
  * @return  (void)
  *
  */
-void cache_inode_release_dirents(cache_entry_t *pentry,
-				 cache_inode_client_t *pclient,
-				 cache_inode_avl_which_t which)
-{
-    struct avltree_node *dirent_node, *next_dirent_node;
-    cache_inode_dir_entry_t *dirent;
-    struct avltree *tree = NULL;
+void cache_inode_release_dirents( cache_entry_t           * pentry,
+				  cache_inode_client_t    * pclient,
+				  cache_inode_avl_which_t   which)
+{
+    struct avltree_node     * dirent_node      = NULL ;
+    struct avltree_node     * next_dirent_node = NULL ;
+    struct avltree          * tree             = NULL ;
+    cache_inode_dir_entry_t * dirent           = NULL ;
 
     /* wont see this */
-    if(pentry->internal_md.type != DIRECTORY)
+    if( pentry->internal_md.type != DIRECTORY )
 	return;
 
-    switch (which) {
-    case CACHE_INODE_AVL_COOKIES:
-        /* omit O(N) operation */
-        avltree_init(&pentry->object.dir.cookies, ci_avl_dir_ck_cmp,
-                     0 /* flags */);
-	break;
-    case CACHE_INODE_AVL_NAMES:
-	tree = &pentry->object.dir.dentries;
-	dirent_node = avltree_first(tree);
-	while (dirent_node) {
-	    next_dirent_node = avltree_next(dirent_node);
-            dirent = avltree_container_of(
-                dirent_node,
-                cache_inode_dir_entry_t,
-                node_n);
-            avltree_remove(dirent_node, tree);
-            ReleaseToPool(dirent, &pclient->pool_dir_entry);
-	    dirent_node = next_dirent_node;
-	}
+    switch( which )
+    {
+       case CACHE_INODE_AVL_COOKIES:
+          /* omit O(N) operation */
+          avltree_init(&pentry->object.dir.cookies, ci_avl_dir_ck_cmp, 0 ); /* Last 0 is a flag */
+	  break;
+
+       case CACHE_INODE_AVL_NAMES:
+	  tree = &pentry->object.dir.dentries;
+	  dirent_node = avltree_first(tree);
+
+	  while( dirent_node )
+           {
+	     next_dirent_node = avltree_next(dirent_node);
+             dirent = avltree_container_of( dirent_node,
+                                            cache_inode_dir_entry_t,
+                                            node_n);
+             avltree_remove(dirent_node, tree);
+             ReleaseToPool(dirent, &pclient->pool_dir_entry);
+	     dirent_node = next_dirent_node;
+	   }
+
         pentry->object.dir.nbactive = 0;
 	break;
-    case CACHE_INODE_AVL_BOTH:
+
+      case CACHE_INODE_AVL_BOTH:
 	cache_inode_release_dirents(pentry, pclient, CACHE_INODE_AVL_COOKIES);
 	cache_inode_release_dirents(pentry, pclient, CACHE_INODE_AVL_NAMES);
 	/* tree == NULL */
 	break;
-    default:
+
+      default:
 	/* tree == NULL */
 	break;
-    }
-
-    return;
-}
+     }
+} 
 
 #ifdef _USE_PROXY
 void nfs4_sprint_fhandle(nfs_fh4 * fh4p, char *outstr);
