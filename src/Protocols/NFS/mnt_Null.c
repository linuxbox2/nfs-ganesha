/*
 * vim:expandtab:shiftwidth=8:tabstop=8:
 *
 * Copyright CEA/DAM/DIF  (2008)
 * contributeur : Philippe DENIEL   philippe.deniel@cea.fr
 *                Thomas LEIBOVICI  thomas.leibovici@cea.fr
 *
 *
 * This program is free software; you can redistribute it and/or
 * modify it under the terms of the GNU Lesser General Public
 * License as published by the Free Software Foundation; either
 * version 3 of the License, or (at your option) any later version.
 *
 * This program is distributed in the hope that it will be useful,
 * but WITHOUT ANY WARRANTY; without even the implied warranty of
 * MERCHANTABILITY or FITNESS FOR A PARTICULAR PURPOSE.  See the GNU
 * Lesser General Public License for more details.
 *
 * You should have received a copy of the GNU Lesser General Public
 * License along with this library; if not, write to the Free Software
 * Foundation, Inc., 51 Franklin Street, Fifth Floor, Boston, MA  02110-1301 USA
 *
 * ---------------------------------------
 */

/**
 * file    mnt_Null.c
 * brief   MOUNTPROC_NULL for Mount protocol v1 and v3.
 *
 * mnt_Null.c : MOUNTPROC_NULL in V1, V3.
 *
 */
#include "config.h"
#include <stdio.h>
#include <string.h>
#include <pthread.h>
#include <fcntl.h>
#include <sys/file.h>		/* for having FNDELAY */
#include "hashtable.h"
#include "log.h"
#include "nfs23.h"
#include "nfs4.h"
#include "nfs_core.h"
#include "cache_inode.h"
#include "nfs_exports.h"
#include "nfs_creds.h"
#include "nfs_tools.h"
#include "mount.h"
#include "nfs_proto_functions.h"

/**
 * @brief The Mount proc null function, for all versions.
 *
 * The MOUNT proc null function, for all versions.
 *
 * @param[in]  arg     ignored
 * @param[in]  export  ignored
 * @param[in]  req_ctx  ignored
 * @param[in]  worker  ignored
 * @param[in]  req     ignored
 * @param[out] res     ignored
 *
 */

<<<<<<< HEAD
int mnt_Null(nfs_arg_t *arg, exportlist_t *export,
	     struct req_op_context *req_ctx, nfs_worker_data_t *worker,
	     struct svc_req *req, nfs_res_t *res)
=======
int mnt_Null(nfs_arg_t *parg, exportlist_t *pexport,
	     struct req_op_context *req_ctx, nfs_worker_data_t *pworker,
	     struct svc_req *preq, nfs_res_t *pres)
>>>>>>> 2d25a884
{
	LogDebug(COMPONENT_NFSPROTO, "REQUEST PROCESSING: Calling mnt_Null");
	return MNT3_OK;
}				/* mnt_Null */

/**
<<<<<<< HEAD
 * @brief Frees the result structure allocated for mnt_Null
=======
 * mnt_Null_Free: Frees the result structure allocated for mnt_Null
 *
 * Frees the result structure allocated for mnt_Null. Does Nothing in fact.
>>>>>>> 2d25a884
 *
 * @param pres        [INOUT]   Pointer to the result structure.
 *
 */
void mnt_Null_Free(nfs_res_t *pres)
{
	return;
}<|MERGE_RESOLUTION|>--- conflicted
+++ resolved
@@ -62,33 +62,21 @@
  *
  */
 
-<<<<<<< HEAD
 int mnt_Null(nfs_arg_t *arg, exportlist_t *export,
 	     struct req_op_context *req_ctx, nfs_worker_data_t *worker,
 	     struct svc_req *req, nfs_res_t *res)
-=======
-int mnt_Null(nfs_arg_t *parg, exportlist_t *pexport,
-	     struct req_op_context *req_ctx, nfs_worker_data_t *pworker,
-	     struct svc_req *preq, nfs_res_t *pres)
->>>>>>> 2d25a884
 {
 	LogDebug(COMPONENT_NFSPROTO, "REQUEST PROCESSING: Calling mnt_Null");
 	return MNT3_OK;
 }				/* mnt_Null */
 
 /**
-<<<<<<< HEAD
  * @brief Frees the result structure allocated for mnt_Null
-=======
- * mnt_Null_Free: Frees the result structure allocated for mnt_Null
  *
- * Frees the result structure allocated for mnt_Null. Does Nothing in fact.
->>>>>>> 2d25a884
- *
- * @param pres        [INOUT]   Pointer to the result structure.
+ * @param res        [INOUT]   Pointer to the result structure.
  *
  */
-void mnt_Null_Free(nfs_res_t *pres)
+void mnt_Null_Free(nfs_res_t *res)
 {
 	return;
 }